#pragma once
#include <simde/simde.hpp>

namespace ghostfragment::capping {

DECLARE_MODULE(SingleAtom);
DECLARE_MODULE(DCLC);
DECLARE_MODULE(WeightedDistance);
  
inline void load_modules(pluginplay::ModuleManager& mm) {
    mm.add_module<SingleAtom>("Atomic Capping");
    mm.add_module<DCLC>("DCLC Capping");
    mm.add_module<WeightedDistance>("Weighted Distance");
}

inline void set_defaults(pluginplay::ModuleManager& mm) {
    mm.change_submod("Atomic Capping", "Connectivity", "Covalent Radius");
<<<<<<< HEAD
    mm.change_submod("Weighted Distance", "Broken Bonds", "Broken Bonds");
=======
    mm.change_submod("Weighted Distance", "Broken Bonds", "Broken Bonds"); 
    mm.change_submod("DCLC Capping", "Connectivity", "Covalent Radius");
>>>>>>> 03a73748
}

double average_bond_length(const chemist::Nuclei& m,
const chemist::topology::ConnectivityTable& connections,
std::size_t z_x, std::size_t z_c);  
  
} // namespace ghostfragment::capping<|MERGE_RESOLUTION|>--- conflicted
+++ resolved
@@ -15,12 +15,8 @@
 
 inline void set_defaults(pluginplay::ModuleManager& mm) {
     mm.change_submod("Atomic Capping", "Connectivity", "Covalent Radius");
-<<<<<<< HEAD
-    mm.change_submod("Weighted Distance", "Broken Bonds", "Broken Bonds");
-=======
-    mm.change_submod("Weighted Distance", "Broken Bonds", "Broken Bonds"); 
+    mm.change_submod("Weighted Distance", "Broken Bonds", "Broken Bo
     mm.change_submod("DCLC Capping", "Connectivity", "Covalent Radius");
->>>>>>> 03a73748
 }
 
 double average_bond_length(const chemist::Nuclei& m,
